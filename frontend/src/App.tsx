import { BrowserRouter as Router, Routes, Route } from "react-router-dom";
import { QueryClient, QueryClientProvider } from "@tanstack/react-query";
import { ThemeProvider } from "@/components/theme-provider";
import { AuthGuard, PublicGuard } from "@/components/auth-guard";
import WebhookDisplay from "./components/WebhookDisplay";

// Marketing pages
import { LandingPage } from "@/pages/marketing/landing";
import { HowItWorksPage } from "@/pages/marketing/how-it-works";
import { IntegrationsPage } from "@/pages/marketing/integrations";
import { SecurityPage } from "@/pages/marketing/security";
import { PricingPage } from "@/pages/marketing/pricing";
import { DocsPage } from "@/pages/marketing/docs";
import { StatusPage } from "@/pages/marketing/status";
import { PrivacyPage } from "@/pages/marketing/privacy";
import { TermsPage } from "@/pages/marketing/terms";

// Auth pages
import { LoginPage } from "@/pages/auth/login";
import { SignupPage } from "@/pages/auth/signup";

// App pages
import { DashboardPage } from "@/pages/app/dashboard";
import { OnboardingPage } from "@/pages/app/onboarding";
import { AgentsPage } from "@/pages/app/agents";
import { IncidentsPage } from "@/pages/app/incidents";
import { IncidentsDummyPage } from "@/pages/app/incidentsDummy";
import { IncidentDetailPage } from "@/pages/app/incident-detail";
import { AutomationsPage } from "@/pages/app/automations";
import AppIntegrationsPage from "@/pages/app/integrations";
import { EvidencePage } from "@/pages/app/evidence";
import { ApprovalsPage } from "@/pages/app/approvals";
import { UsersPage } from "@/pages/app/users";
import { BillingPage } from "@/pages/app/billing";
import { AuditPage } from "@/pages/app/audit";
import { SettingsPage } from "@/pages/app/settings";

const queryClient = new QueryClient();

function App() {
  return (
    <QueryClientProvider client={queryClient}>
      <ThemeProvider defaultTheme="system" storageKey="integraite-theme">
        <Router>
          <Routes>
            {/* Marketing routes */}
            <Route path="/" element={<LandingPage />} />
            <Route path="/how-it-works" element={<HowItWorksPage />} />
            <Route path="/integrations" element={<IntegrationsPage />} />
            <Route path="/security" element={<SecurityPage />} />
            <Route path="/pricing" element={<PricingPage />} />
            <Route path="/docs" element={<DocsPage />} />
            <Route path="/status" element={<StatusPage />} />
            <Route path="/privacy" element={<PrivacyPage />} />
            <Route path="/terms" element={<TermsPage />} />

            {/* Auth routes */}
            <Route
              path="/login"
              element={
                <PublicGuard>
                  <LoginPage />
                </PublicGuard>
              }
            />
            <Route
              path="/signup"
              element={
                <PublicGuard>
                  <SignupPage />
                </PublicGuard>
              }
            />

            {/* App routes */}
<<<<<<< HEAD
            <Route path="/app" element={<AuthGuard><DashboardPage /></AuthGuard>} />
            <Route path="/app/onboarding" element={<AuthGuard><OnboardingPage /></AuthGuard>} />
          <Route path="/app/agents" element={<AuthGuard><AgentsPage /></AuthGuard>} />
          <Route path="/app/incidents" element={<AuthGuard><IncidentsPage /></AuthGuard>} />
          <Route path="/app/incident/:id" element={<AuthGuard><IncidentDetailPage /></AuthGuard>} />
          <Route path="/app/integrations" element={<AuthGuard><AppIntegrationsPage /></AuthGuard>} />
            <Route path="/app/automations" element={<AuthGuard><AutomationsPage /></AuthGuard>} />
            <Route path="/app/evidence" element={<AuthGuard><EvidencePage /></AuthGuard>} />
            <Route path="/app/approvals" element={<AuthGuard><ApprovalsPage /></AuthGuard>} />
            <Route path="/app/users" element={<AuthGuard><UsersPage /></AuthGuard>} />
            <Route path="/app/billing" element={<AuthGuard><BillingPage /></AuthGuard>} />
            <Route path="/app/audit" element={<AuthGuard><AuditPage /></AuthGuard>} />
            <Route path="/app/settings" element={<AuthGuard><SettingsPage /></AuthGuard>} />
=======
            <Route
              path="/app"
              element={
                <AuthGuard>
                  <DashboardPage />
                </AuthGuard>
              }
            />
            <Route
              path="/app/onboarding"
              element={
                <AuthGuard>
                  <OnboardingPage />
                </AuthGuard>
              }
            />
            <Route
              path="/app/agents"
              element={
                <AuthGuard>
                  <AgentsPage />
                </AuthGuard>
              }
            />
            <Route
              path="/app/incidents"
              element={
                //<AuthGuard>
                <IncidentsDummyPage />
                //</AuthGuard>
              }
            />
            <Route
              path="/app/incidents/:id"
              element={
                <AuthGuard>
                  <IncidentDetailPage />
                </AuthGuard>
              }
            />
            <Route
              path="/app/integrations"
              element={
                <AuthGuard>
                  <AppIntegrationsPage />
                </AuthGuard>
              }
            />
            <Route
              path="/app/automations"
              element={
                <AuthGuard>
                  <AutomationsPage />
                </AuthGuard>
              }
            />
            <Route
              path="/app/evidence"
              element={
                <AuthGuard>
                  <EvidencePage />
                </AuthGuard>
              }
            />
            <Route
              path="/app/approvals"
              element={
                <AuthGuard>
                  <ApprovalsPage />
                </AuthGuard>
              }
            />
            <Route
              path="/app/users"
              element={
                <AuthGuard>
                  <UsersPage />
                </AuthGuard>
              }
            />
            <Route
              path="/app/billing"
              element={
                <AuthGuard>
                  <BillingPage />
                </AuthGuard>
              }
            />
            <Route
              path="/app/audit"
              element={
                <AuthGuard>
                  <AuditPage />
                </AuthGuard>
              }
            />
            <Route
              path="/app/settings"
              element={
                <AuthGuard>
                  <SettingsPage />
                </AuthGuard>
              }
            />
>>>>>>> d611cd1e
          </Routes>
        </Router>
      </ThemeProvider>
    </QueryClientProvider>
    // <IncidentsPage />
    // <WebhookDisplay />
  );
}

export default App;<|MERGE_RESOLUTION|>--- conflicted
+++ resolved
@@ -73,7 +73,6 @@
             />
 
             {/* App routes */}
-<<<<<<< HEAD
             <Route path="/app" element={<AuthGuard><DashboardPage /></AuthGuard>} />
             <Route path="/app/onboarding" element={<AuthGuard><OnboardingPage /></AuthGuard>} />
           <Route path="/app/agents" element={<AuthGuard><AgentsPage /></AuthGuard>} />
@@ -87,112 +86,6 @@
             <Route path="/app/billing" element={<AuthGuard><BillingPage /></AuthGuard>} />
             <Route path="/app/audit" element={<AuthGuard><AuditPage /></AuthGuard>} />
             <Route path="/app/settings" element={<AuthGuard><SettingsPage /></AuthGuard>} />
-=======
-            <Route
-              path="/app"
-              element={
-                <AuthGuard>
-                  <DashboardPage />
-                </AuthGuard>
-              }
-            />
-            <Route
-              path="/app/onboarding"
-              element={
-                <AuthGuard>
-                  <OnboardingPage />
-                </AuthGuard>
-              }
-            />
-            <Route
-              path="/app/agents"
-              element={
-                <AuthGuard>
-                  <AgentsPage />
-                </AuthGuard>
-              }
-            />
-            <Route
-              path="/app/incidents"
-              element={
-                //<AuthGuard>
-                <IncidentsDummyPage />
-                //</AuthGuard>
-              }
-            />
-            <Route
-              path="/app/incidents/:id"
-              element={
-                <AuthGuard>
-                  <IncidentDetailPage />
-                </AuthGuard>
-              }
-            />
-            <Route
-              path="/app/integrations"
-              element={
-                <AuthGuard>
-                  <AppIntegrationsPage />
-                </AuthGuard>
-              }
-            />
-            <Route
-              path="/app/automations"
-              element={
-                <AuthGuard>
-                  <AutomationsPage />
-                </AuthGuard>
-              }
-            />
-            <Route
-              path="/app/evidence"
-              element={
-                <AuthGuard>
-                  <EvidencePage />
-                </AuthGuard>
-              }
-            />
-            <Route
-              path="/app/approvals"
-              element={
-                <AuthGuard>
-                  <ApprovalsPage />
-                </AuthGuard>
-              }
-            />
-            <Route
-              path="/app/users"
-              element={
-                <AuthGuard>
-                  <UsersPage />
-                </AuthGuard>
-              }
-            />
-            <Route
-              path="/app/billing"
-              element={
-                <AuthGuard>
-                  <BillingPage />
-                </AuthGuard>
-              }
-            />
-            <Route
-              path="/app/audit"
-              element={
-                <AuthGuard>
-                  <AuditPage />
-                </AuthGuard>
-              }
-            />
-            <Route
-              path="/app/settings"
-              element={
-                <AuthGuard>
-                  <SettingsPage />
-                </AuthGuard>
-              }
-            />
->>>>>>> d611cd1e
           </Routes>
         </Router>
       </ThemeProvider>
